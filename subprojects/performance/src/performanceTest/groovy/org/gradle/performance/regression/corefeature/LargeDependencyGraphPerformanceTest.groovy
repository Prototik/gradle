/*
 * Copyright 2018 the original author or authors.
 *
 * Licensed under the Apache License, Version 2.0 (the "License");
 * you may not use this file except in compliance with the License.
 * You may obtain a copy of the License at
 *
 *      http://www.apache.org/licenses/LICENSE-2.0
 *
 * Unless required by applicable law or agreed to in writing, software
 * distributed under the License is distributed on an "AS IS" BASIS,
 * WITHOUT WARRANTIES OR CONDITIONS OF ANY KIND, either express or implied.
 * See the License for the specific language governing permissions and
 * limitations under the License.
 */

package org.gradle.performance.regression.corefeature

import org.gradle.performance.AbstractCrossVersionGradleProfilerPerformanceTest
import org.gradle.performance.WithExternalRepository
import spock.lang.Ignore
import spock.lang.Unroll

class LargeDependencyGraphPerformanceTest extends AbstractCrossVersionGradleProfilerPerformanceTest implements WithExternalRepository {

    private final static TEST_PROJECT_NAME = 'excludeRuleMergingBuild'
    public static final String MIN_MEMORY = "-Xms800m"
    public static final String MAX_MEMORY = "-Xmx800m"

    def setup() {
        runner.minimumBaseVersion = '4.8'
<<<<<<< HEAD
        runner.targetVersions = ["6.2-20191215230025+0000"]
=======
        runner.targetVersions = ["6.1-20191217025822+0000"]
>>>>>>> 087c06bf
    }

    def "resolve large dependency graph from file repo"() {
        runner.testProject = TEST_PROJECT_NAME

        given:
        runner.tasksToRun = ['resolveDependencies']
        runner.gradleOpts = [MIN_MEMORY, MAX_MEMORY]
        runner.args = ["-PnoExcludes"]

        when:
        def result = runner.run()

        then:
        result.assertCurrentVersionHasNotRegressed()
    }

    @Unroll
    def "resolve large dependency graph (parallel = #parallel, locking = #locking)"() {
        runner.testProject = TEST_PROJECT_NAME
        startServer()

        given:
        runner.tasksToRun = ['resolveDependencies']
        runner.gradleOpts = [MIN_MEMORY, MAX_MEMORY]
        runner.targetVersions = ['6.0-20190919220024+0000']
        runner.args = ['-PuseHttp', "-PhttpPort=${serverPort}", '-PnoExcludes']
        if (parallel) {
            runner.args += '--parallel'
        }
        if (locking) {
            runner.args += '-PuseLocking'
        }

        when:
        def result = runner.run()

        then:
        result.assertCurrentVersionHasNotRegressed()

        cleanup:
        stopServer()

        where:
        parallel << [false, true, false, true]
        locking << [false, false, true, true]
    }

    @Ignore
    def "resolve large dependency graph with strict versions"() {
        runner.minimumBaseVersion = '6.0'
        runner.testProject = TEST_PROJECT_NAME
        startServer()

        given:
        runner.tasksToRun = ['resolveDependencies']
        runner.gradleOpts = [MIN_MEMORY, MAX_MEMORY]
        runner.args = ['-PuseHttp', "-PhttpPort=${serverPort}", '-PnoExcludes', '-PuseSubgraphConstraints']

        when:
        def result = runner.run()

        then:
        result.assertCurrentVersionHasNotRegressed()

        cleanup:
        stopServer()
    }

}<|MERGE_RESOLUTION|>--- conflicted
+++ resolved
@@ -29,11 +29,7 @@
 
     def setup() {
         runner.minimumBaseVersion = '4.8'
-<<<<<<< HEAD
-        runner.targetVersions = ["6.2-20191215230025+0000"]
-=======
         runner.targetVersions = ["6.1-20191217025822+0000"]
->>>>>>> 087c06bf
     }
 
     def "resolve large dependency graph from file repo"() {
