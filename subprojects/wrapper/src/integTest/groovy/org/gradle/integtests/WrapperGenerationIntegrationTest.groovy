/*
 * Copyright 2023 the original author or authors.
 *
 * Licensed under the Apache License, Version 2.0 (the "License");
 * you may not use this file except in compliance with the License.
 * You may obtain a copy of the License at
 *
 *      http://www.apache.org/licenses/LICENSE-2.0
 *
 * Unless required by applicable law or agreed to in writing, software
 * distributed under the License is distributed on an "AS IS" BASIS,
 * WITHOUT WARRANTIES OR CONDITIONS OF ANY KIND, either express or implied.
 * See the License for the specific language governing permissions and
 * limitations under the License.
 */

package org.gradle.integtests

import org.gradle.integtests.fixtures.AbstractIntegrationSpec
import org.gradle.integtests.fixtures.executer.GradleContextualExecuter
import org.gradle.integtests.fixtures.executer.UnexpectedBuildFailure
import org.gradle.internal.hash.HashCode
import org.gradle.internal.hash.Hashing
import org.gradle.test.fixtures.ConcurrentTestUtil
import org.gradle.test.fixtures.server.http.HttpServer
import org.gradle.util.internal.TextUtil
import org.junit.Rule
import spock.lang.IgnoreIf
import spock.lang.Issue

import java.util.jar.Attributes
import java.util.jar.Manifest

class WrapperGenerationIntegrationTest extends AbstractIntegrationSpec {
    def "generated wrapper scripts use correct line separators"() {
        buildFile << """
            wrapper {
                distributionUrl = 'http://localhost:8080/gradlew/dist'
            }
        """

        when:
        run "wrapper", "--no-validate-url"

        then:
        file("gradlew").text.split(TextUtil.unixLineSeparator).length > 1
        file("gradlew").text.split(TextUtil.windowsLineSeparator).length == 1
        file("gradlew.bat").text.split(TextUtil.windowsLineSeparator).length > 1
    }

    def "wrapper jar is small"() {
        buildFile << """
            wrapper {
                distributionUrl = 'http://localhost:8080/gradlew/dist'
            }
        """

        when:
        run "wrapper", "--no-validate-url"

        then:
        // wrapper needs to be small. Let's check it's smaller than some arbitrary 'small' limit
        file("gradle/wrapper/gradle-wrapper.jar").length() < 62 * 1024
    }

    def "generated wrapper scripts for given version from command-line"() {
        when:
        run "wrapper", "--gradle-version", "2.2.1", "--no-validate-url"

        then:
        file("gradle/wrapper/gradle-wrapper.properties").text.contains("distributionUrl=https\\://services.gradle.org/distributions/gradle-2.2.1-bin.zip")
    }

    def "generated wrapper files are reproducible"() {
        when:
        executer.inDirectory(file("first")).withTasks("wrapper").run()
        executer.inDirectory(file("second")).withTasks("wrapper").run()

        then: "the checksum should be constant (unless there are code changes)"
<<<<<<< HEAD
        Hashing.sha256().hashFile(file("first/gradle/wrapper/gradle-wrapper.jar")) == HashCode.fromString("9f67fed4ccde373e25f4fbac62203dd714c45b8299d36d22a758252baa033891")
=======
        Hashing.sha256().hashFile(file("first/gradle/wrapper/gradle-wrapper.jar")) == HashCode.fromString("a8451eeda314d0568b5340498b36edf147a8f0d692c5ff58082d477abe9146e4")
>>>>>>> 66d698f4

        and:
        file("first/gradle/wrapper/gradle-wrapper.jar").md5Hash == file("second/gradle/wrapper/gradle-wrapper.jar").md5Hash
        file("first/gradle/wrapper/gradle-wrapper.properties").md5Hash == file("second/gradle/wrapper/gradle-wrapper.properties").md5Hash
        file("first/gradlew").md5Hash == file("second/gradlew").md5Hash
        file("first/gradlew.bat").md5Hash == file("second/gradlew.bat").md5Hash
    }

    def "generated wrapper does not change unnecessarily"() {
        def wrapperJar = file("gradle/wrapper/gradle-wrapper.jar")
        def wrapperProperties = file("gradle/wrapper/gradle-wrapper.properties")
        run "wrapper", "--gradle-version", "2.2.1", "--no-validate-url"
        def testFile = file("modtime").touch()
        def originalTime = testFile.lastModified()
        when:
        // Zip file time resolution is 2 seconds
        ConcurrentTestUtil.poll {
            testFile.touch()
            assert (testFile.lastModified() - originalTime) >= 2000L
        }
        run "wrapper", "--gradle-version", "2.2.1", "--rerun-tasks", "--no-validate-url"

        then:
        result.assertTasksExecuted(":wrapper")
        wrapperJar.md5Hash == old(wrapperJar.md5Hash)
        wrapperProperties.text == old(wrapperProperties.text)
    }

    def "generated wrapper scripts for valid distribution types from command-line"() {
        when:
        run "wrapper", "--gradle-version", "2.13", "--distribution-type", distributionType, "--no-validate-url"

        then:
        file("gradle/wrapper/gradle-wrapper.properties").text.contains("distributionUrl=https\\://services.gradle.org/distributions/gradle-2.13-${distributionType}.zip")

        where:
        distributionType << ["bin", "all"]
    }

    def "no generated wrapper scripts for invalid distribution type from command-line"() {
        when:
        fails "wrapper", "--gradle-version", "2.13", "--distribution-type", "invalid-distribution-type", "--no-validate-url"

        then:
        failure.assertHasCause("Cannot convert string value 'invalid-distribution-type' to an enum value of type 'org.gradle.api.tasks.wrapper.Wrapper\$DistributionType' (valid case insensitive values: BIN, ALL)")
    }

    def "generated wrapper scripts for given distribution URL from command-line"() {
        when:
        run "wrapper", "--gradle-distribution-url", "http://localhost:8080/gradlew/dist", "--no-validate-url"

        then:
        file("gradle/wrapper/gradle-wrapper.properties").text.contains("distributionUrl=http\\://localhost\\:8080/gradlew/dist")
    }

    def "generated wrapper scripts for given distribution SHA-256 hash sum from command-line"() {
        when:
        run "wrapper", "--gradle-distribution-sha256-sum", "somehash"

        then:
        file("gradle/wrapper/gradle-wrapper.properties").text.contains("distributionSha256Sum=somehash")
    }

    def "generated wrapper scripts for given network timeout from command-line"() {
        when:
        run "wrapper", "--network-timeout", "7000"

        then:
        file("gradle/wrapper/gradle-wrapper.properties").text.contains("networkTimeout=7000")
    }

    def "wrapper JAR does not contain version in manifest"() {
        when:
        run "wrapper"

        then:
        def contents = file('contents')
        file("gradle/wrapper/gradle-wrapper.jar").unzipTo(contents)

        Manifest manifest = contents.file('META-INF/MANIFEST.MF').withInputStream { new Manifest(it) } as Manifest
        with(manifest.mainAttributes) {
            size() == 2
            getValue(Attributes.Name.MANIFEST_VERSION) == '1.0'
            getValue(Attributes.Name.IMPLEMENTATION_TITLE) == 'Gradle Wrapper'
        }
    }

    @Rule
    HttpServer httpServer = new HttpServer()

    @IgnoreIf({ GradleContextualExecuter.embedded })
    def "wrapper task fails if http distribution url from command-line is invalid"() {
        given:
        def path = "/distributions/8.0-RC-5"
        httpServer.start()
        httpServer.expectHeadMissing(path)
        def url = "${httpServer.uri}" + path

        when:
        run "wrapper", "--gradle-distribution-url", url

        then:
        Throwable throwable = thrown(UnexpectedBuildFailure.class)
        assert throwable.message.contains("Test of distribution url ${url} failed. Please check the values set with --gradle-distribution-url and --gradle-version.")
        file("gradle/wrapper/gradle-wrapper.properties").assertDoesNotExist()
    }

    def "wrapper task succeeds if http distribution url from command-line is valid"() {
        given:
        def path = "/distributions/8.0-rc-5"
        def file = file(path) << "some content"
        httpServer.start()
        httpServer.expectHead(path, file)
        def url = "${httpServer.uri}" + path

        when:
        run "wrapper", "--gradle-distribution-url", url

        then:
        succeeds()
    }

    @IgnoreIf({ GradleContextualExecuter.embedded })
    def "wrapper task fails if file distribution url from command-line is invalid"() {
        given:
        def target = file("/distributions/8.0-rc-5")
        def url = target.toURI().toString()
        target.delete()
        target.assertDoesNotExist()

        when:
        run "wrapper", "--gradle-distribution-url", url

        then:
        Throwable throwable = thrown(UnexpectedBuildFailure.class)
        assert throwable.message.contains("Test of distribution url ${url} failed. Please check the values set with --gradle-distribution-url and --gradle-version.")
        file("gradle/wrapper/gradle-wrapper.properties").assertDoesNotExist()
    }

    def "wrapper task succeeds if file distribution url from command-line is valid"() {
        given:
        def target = file("/distributions/8.0-rc-5") << "some content"
        def url = target.toURI().toString()

        when:
        run "wrapper", "--gradle-distribution-url", url

        then:
        succeeds()
    }

    def "wrapper task with distribution url from command-line respects --offline"() {
        httpServer.start()
        def path = "/distributions/8.0-RC-5"
        def url = "${httpServer.uri}" + path
        when:
        run("wrapper", "--gradle-distribution-url", "${url}", "--offline")

        then:
        succeeds()
    }

    def "wrapper task with distribution url from command-line respects --no-validate-url"() {
        httpServer.start()
        def path = "/distributions/8.0-RC-5"
        def url = "${httpServer.uri}" + path
        when:
        run("wrapper", "--gradle-distribution-url", "${url}", "--no-validate-url")

        then:
        succeeds()
    }

    def "wrapper task with distribution url from command-line respects --validate-url"() {
        given:
        def target = file("/distributions/8.0-rc-5") << "some content"
        def url = target.toURI().toString()

        when:
        run( "wrapper", "--gradle-distribution-url", url, "--validate-url")

        then:
        succeeds()
    }

    @Issue('https://github.com/gradle/gradle/issues/25252')
    def "wrapper task succeeds if distribution url from command-line results in relative uri (no scheme)"() {
        given:
        file("gradle/wrapper/../distributions/8.0-rc-5") << "some content"

        def url = "../distributions/8.0-rc-5"

        when:
        run "wrapper", "--gradle-distribution-url", url

        then:
        succeeds()
    }
}<|MERGE_RESOLUTION|>--- conflicted
+++ resolved
@@ -77,11 +77,7 @@
         executer.inDirectory(file("second")).withTasks("wrapper").run()
 
         then: "the checksum should be constant (unless there are code changes)"
-<<<<<<< HEAD
-        Hashing.sha256().hashFile(file("first/gradle/wrapper/gradle-wrapper.jar")) == HashCode.fromString("9f67fed4ccde373e25f4fbac62203dd714c45b8299d36d22a758252baa033891")
-=======
-        Hashing.sha256().hashFile(file("first/gradle/wrapper/gradle-wrapper.jar")) == HashCode.fromString("a8451eeda314d0568b5340498b36edf147a8f0d692c5ff58082d477abe9146e4")
->>>>>>> 66d698f4
+        Hashing.sha256().hashFile(file("first/gradle/wrapper/gradle-wrapper.jar")) == HashCode.fromString("aec517e3896f699269a4f0d67da11e76a24cd9a66cd924966d36ea8c5e61bdc1")
 
         and:
         file("first/gradle/wrapper/gradle-wrapper.jar").md5Hash == file("second/gradle/wrapper/gradle-wrapper.jar").md5Hash
