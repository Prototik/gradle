--- conflicted
+++ resolved
@@ -28,11 +28,7 @@
 
     public static final String GROUP = "com.gradle";
     public static final String NAME = "gradle-enterprise-gradle-plugin";
-<<<<<<< HEAD
-    public static final String VERSION = "3.13.2";
-=======
     public static final String VERSION = "3.13.3";
->>>>>>> edad79d8
 
     public static final PluginId ID = new DefaultPluginId("com.gradle.enterprise");
     public static final PluginId BUILD_SCAN_PLUGIN_ID = new DefaultPluginId("com.gradle.build-scan");
