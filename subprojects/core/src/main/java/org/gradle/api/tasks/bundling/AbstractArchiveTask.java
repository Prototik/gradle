--- conflicted
+++ resolved
@@ -101,44 +101,6 @@
      * <code>[archiveBaseName]-[archiveAppendix]-[archiveVersion]-[archiveClassifier].[archiveExtension]</code>
      *
      * @return the archive name.
-<<<<<<< HEAD
-=======
-     * @deprecated Use {@link #getArchiveFileName()}
-     */
-    @Deprecated
-    @ReplacedBy("archiveFileName")
-    public String getArchiveName() {
-        DeprecationLogger.deprecateProperty(AbstractArchiveTask.class, "archiveName").replaceWith("archiveFileName")
-            .willBeRemovedInGradle8()
-            .withDslReference()
-            .nagUser();
-
-        return archiveName.get();
-    }
-
-    /**
-     * Sets the archive name.
-     *
-     * @param name the archive name.
-     * @deprecated Use {@link #getArchiveFileName()}
-     */
-    @Deprecated
-    public void setArchiveName(String name) {
-        DeprecationLogger.deprecateProperty(AbstractArchiveTask.class, "archiveName").replaceWith("archiveFileName")
-            .willBeRemovedInGradle8()
-            .withDslReference()
-            .nagUser();
-
-        archiveName.convention(name);
-        archiveName.set(name);
-    }
-
-    /**
-     * Returns the archive name. If the name has not been explicitly set, the pattern for the name is:
-     * <code>[archiveBaseName]-[archiveAppendix]-[archiveVersion]-[archiveClassifier].[archiveExtension]</code>
-     *
-     * @return the archive name.
->>>>>>> 18642c7f
      * @since 5.1
      */
     @Internal("Represented as part of archiveFile")
@@ -193,43 +155,6 @@
      * Returns the appendix part of the archive name, if any.
      *
      * @return the appendix. May be null
-<<<<<<< HEAD
-=======
-     * @deprecated Use {@link #getArchiveAppendix()}
-     */
-    @Nullable
-    @Deprecated
-    @ReplacedBy("archiveAppendix")
-    public String getAppendix() {
-        DeprecationLogger.deprecateProperty(AbstractArchiveTask.class, "appendix").replaceWith("archiveAppendix")
-            .willBeRemovedInGradle8()
-            .withDslReference()
-            .nagUser();
-
-        return archiveAppendix.getOrNull();
-    }
-
-    /**
-     * Sets the appendix.
-     *
-     * @deprecated Use {@link #getArchiveAppendix()}
-     */
-    @Deprecated
-    public void setAppendix(@Nullable String appendix) {
-        DeprecationLogger.deprecateProperty(AbstractArchiveTask.class, "appendix").replaceWith("archiveAppendix")
-            .willBeRemovedInGradle8()
-            .withDslReference()
-            .nagUser();
-
-        archiveAppendix.convention(appendix);
-        archiveAppendix.set(appendix);
-    }
-
-    /**
-     * Returns the appendix part of the archive name, if any.
-     *
-     * @return the appendix. May be null
->>>>>>> 18642c7f
      * @since 5.1
      */
     @Internal("Represented as part of archiveFile")
