--- conflicted
+++ resolved
@@ -135,18 +135,10 @@
         fails(":a:resolve")
 
         then:
-<<<<<<< HEAD
         failure.assertThatDescription(matchesRegexp('Cannot isolate parameters MakeGreen\\$Inject@.* of artifact transform MakeGreenAction'))
         failure.assertHasCause('Some problems were found with the configuration of the artifact transform parameter MakeGreen.')
-        failure.assertHasCause("Property 'extension' is not annotated with an input or output annotation.")
-        failure.assertHasCause("Property 'outputDir' is not annotated with an input or output annotation.")
-=======
-        failure.assertHasDescription('A problem occurred evaluating root project')
-        // TODO wolfs: We should report the user declared type
-        failure.assertHasCause('Some problems were found with the configuration of MakeGreen$Inject.')
         failure.assertHasCause("Property 'extension' is not annotated with an input annotation.")
         failure.assertHasCause("Property 'outputDir' is annotated with unsupported annotation @OutputDirectory.")
->>>>>>> 6b7af61d
         failure.assertHasCause("Property 'missingInput' does not have a value specified.")
     }
 
@@ -192,15 +184,9 @@
         fails(":a:resolve")
 
         then:
-<<<<<<< HEAD
         failure.assertThatDescription(matchesRegexp('Cannot isolate parameters MakeGreen\\$Inject@.* of artifact transform MakeGreenAction'))
         failure.assertHasCause('A problem was found with the configuration of the artifact transform parameter MakeGreen.')
-        failure.assertHasCause("Property 'bad' is not annotated with an input or output annotation.")
-=======
-        failure.assertHasDescription('A problem occurred evaluating root project')
-        failure.assertHasCause('A problem was found with the configuration of MakeGreen$Inject.')
         failure.assertHasCause("Property 'bad' is annotated with unsupported annotation @${annotation.simpleName}.")
->>>>>>> 6b7af61d
 
         where:
         annotation << [OutputFile, OutputFiles, OutputDirectory, OutputDirectories, Destroys, LocalState, OptionValues]
