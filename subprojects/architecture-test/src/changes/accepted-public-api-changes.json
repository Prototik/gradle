{
    "acceptedApiChanges": [
        {
            "type": "org.gradle.api.file.SourceDirectorySet",
            "member": "Method org.gradle.api.file.SourceDirectorySet.getOutputDir()",
            "acceptation": "Deprecated method removed",
            "changes": [
                "Method has been removed"
            ]
        },
        {
            "type": "org.gradle.api.file.SourceDirectorySet",
            "member": "Method org.gradle.api.file.SourceDirectorySet.setOutputDir(org.gradle.api.provider.Provider)",
            "acceptation": "Deprecated method removed",
            "changes": [
                "Method has been removed"
            ]
        },
        {
            "type": "org.gradle.api.file.SourceDirectorySet",
            "member": "Method org.gradle.api.file.SourceDirectorySet.setOutputDir(java.io.File)",
            "acceptation": "Deprecated method removed",
            "changes": [
                "Method has been removed"
            ]
<<<<<<< HEAD
        },
        {
            "type": "org.gradle.api.attributes.AttributesSchema",
            "member": "Method org.gradle.api.attributes.AttributesSchema.setAttributeDisambiguationPrecedence(java.util.List)",
            "acceptation": "Changed argument type to List to better signify usage of the argument",
            "changes": [
                "Method added to interface"
            ]
        },
        {
            "type": "org.gradle.plugin.devel.PluginDeclaration",
            "member": "Class org.gradle.plugin.devel.PluginDeclaration",
            "acceptation": "Added a SetProperty to it and this change is needed for it to be automatically handled",
            "changes": [
                "Class is now abstract"
            ]
        },
        {
            "type": "org.gradle.api.tasks.Upload",
            "member": "Method org.gradle.api.tasks.Upload.getArtifacts()",
            "acceptation": "Class was previously deprecated and it being removed in Gradle 8.0",
            "changes": [
                "Method has been removed"
            ]
        },
        {
            "type": "org.gradle.api.tasks.Upload",
            "member": "Method org.gradle.api.tasks.Upload.getConfiguration()",
            "acceptation": "Class was previously deprecated and it being removed in Gradle 8.0",
            "changes": [
                "Method has been removed"
            ]
        },
        {
            "type": "org.gradle.api.tasks.Upload",
            "member": "Method org.gradle.api.tasks.Upload.getDescriptorDestination()",
            "acceptation": "Class was previously deprecated and it being removed in Gradle 8.0",
            "changes": [
                "Method has been removed"
            ]
        },
        {
            "type": "org.gradle.api.tasks.Upload",
            "member": "Method org.gradle.api.tasks.Upload.getPublicationServices()",
            "acceptation": "Class was previously deprecated and it being removed in Gradle 8.0",
            "changes": [
                "Method has been removed"
            ]
        },
        {
            "type": "org.gradle.api.tasks.Upload",
            "member": "Method org.gradle.api.tasks.Upload.getRepositories()",
            "acceptation": "Class was previously deprecated and it being removed in Gradle 8.0",
            "changes": [
                "Method has been removed"
            ]
        },
        {
            "type": "org.gradle.api.tasks.Upload",
            "member": "Method org.gradle.api.tasks.Upload.isUploadDescriptor()",
            "acceptation": "Class was previously deprecated and it being removed in Gradle 8.0",
            "changes": [
                "Method has been removed"
            ]
        },
        {
            "type": "org.gradle.api.tasks.Upload",
            "member": "Method org.gradle.api.tasks.Upload.repositories(groovy.lang.Closure)",
            "acceptation": "Class was previously deprecated and it being removed in Gradle 8.0",
            "changes": [
                "Method has been removed"
            ]
        },
        {
            "type": "org.gradle.api.tasks.Upload",
            "member": "Method org.gradle.api.tasks.Upload.repositories(org.gradle.api.Action)",
            "acceptation": "Class was previously deprecated and it being removed in Gradle 8.0",
            "changes": [
                "Method has been removed"
            ]
        },
        {
            "type": "org.gradle.api.tasks.Upload",
            "member": "Method org.gradle.api.tasks.Upload.setConfiguration(org.gradle.api.artifacts.Configuration)",
            "acceptation": "Class was previously deprecated and it being removed in Gradle 8.0",
            "changes": [
                "Method has been removed"
            ]
        },
        {
            "type": "org.gradle.api.tasks.Upload",
            "member": "Method org.gradle.api.tasks.Upload.setDescriptorDestination(java.io.File)",
            "acceptation": "Class was previously deprecated and it being removed in Gradle 8.0",
            "changes": [
                "Method has been removed"
            ]
        },
        {
            "type": "org.gradle.api.tasks.Upload",
            "member": "Method org.gradle.api.tasks.Upload.setUploadDescriptor(boolean)",
            "acceptation": "Class was previously deprecated and it being removed in Gradle 8.0",
            "changes": [
                "Method has been removed"
            ]
        },
        {
            "type": "org.gradle.api.tasks.Upload",
            "member": "Constructor org.gradle.api.tasks.Upload()",
            "acceptation": "Class was previously deprecated and it being removed in Gradle 8.0",
            "changes": [
                "Constructor has been removed"
            ]
=======
>>>>>>> 6ed98de7
        }
    ]
}<|MERGE_RESOLUTION|>--- conflicted
+++ resolved
@@ -22,23 +22,6 @@
             "acceptation": "Deprecated method removed",
             "changes": [
                 "Method has been removed"
-            ]
-<<<<<<< HEAD
-        },
-        {
-            "type": "org.gradle.api.attributes.AttributesSchema",
-            "member": "Method org.gradle.api.attributes.AttributesSchema.setAttributeDisambiguationPrecedence(java.util.List)",
-            "acceptation": "Changed argument type to List to better signify usage of the argument",
-            "changes": [
-                "Method added to interface"
-            ]
-        },
-        {
-            "type": "org.gradle.plugin.devel.PluginDeclaration",
-            "member": "Class org.gradle.plugin.devel.PluginDeclaration",
-            "acceptation": "Added a SetProperty to it and this change is needed for it to be automatically handled",
-            "changes": [
-                "Class is now abstract"
             ]
         },
         {
@@ -136,8 +119,6 @@
             "changes": [
                 "Constructor has been removed"
             ]
-=======
->>>>>>> 6ed98de7
         }
     ]
 }