package Gradle_Util_Performance.buildTypes

import common.Os
import common.applyPerformanceTestSettings
import common.buildToolGradleParameters
import common.builtInRemoteBuildCacheNode
import common.checkCleanM2
import common.gradleWrapper
import common.individualPerformanceTestArtifactRules
import common.killGradleProcessesStep
import common.performanceTestCommandLine
import common.removeSubstDirOnWindows
import common.substDirOnWindows
import jetbrains.buildServer.configs.kotlin.v2019_2.BuildType
import jetbrains.buildServer.configs.kotlin.v2019_2.ParameterDisplay

abstract class AdHocPerformanceScenario(os: Os) : BuildType({
    val id = "Gradle_Util_Performance_AdHocPerformanceScenario${os.asName()}"
    this.uuid = id
    name = "AdHoc Performance Scenario - ${os.asName()}"
    id(id)

    applyPerformanceTestSettings(os = os, timeout = 420)
    artifactRules = individualPerformanceTestArtifactRules

    params {
<<<<<<< HEAD
        text("baselines", "defaults", display = ParameterDisplay.PROMPT, allowEmpty = false)
        text("testProject", "", display = ParameterDisplay.PROMPT, allowEmpty = false)
=======
        text(
            "baselines",
            "defaults",
            display = ParameterDisplay.PROMPT,
            allowEmpty = false,
            description = "The baselines you want to compare against. Can be a Gradle version number. Use force-defaults to not use the commit distribution as a baseline on a branch other than master or release."
        )
        text(
            "testProject",
            "",
            display = ParameterDisplay.PROMPT,
            allowEmpty = false,
            description = "The test project to use. E.g. largeJavaMultiProject"
        )
>>>>>>> 2b46362f
        param("channel", "adhoc")
        param("checks", "all")
        text("runs", "10", display = ParameterDisplay.PROMPT, allowEmpty = false)
        text("warmups", "3", display = ParameterDisplay.PROMPT, allowEmpty = false)
        text(
            "scenario",
            "",
            display = ParameterDisplay.PROMPT,
            allowEmpty = false,
            description = "Which performance test to run. Should be the fully qualified class name dot (unrolled) method name. E.g. org.gradle.performance.regression.java.JavaUpToDatePerformanceTest.up-to-date assemble (parallel true)"
        )

        when (os) {
            Os.WINDOWS -> {
                param("flamegraphs", "--flamegraphs false")
            }
            else -> {
                param("flamegraphs", "--flamegraphs true")
                param("env.FG_HOME_DIR", "/opt/FlameGraph")
                param("env.PATH", "%env.PATH%:/opt/swift/4.2.3/usr/bin")
                param("env.HP_HOME_DIR", "/opt/honest-profiler")
            }
        }

        param("additional.gradle.parameters", "")
        param("env.ANDROID_HOME", os.androidHome)
    }

    steps {
        killGradleProcessesStep(os)
        substDirOnWindows(os)
        gradleWrapper {
            name = "GRADLE_RUNNER"
            workingDir = os.perfTestWorkingDir
            gradleParams = (
                performanceTestCommandLine(
                    "clean performance:%testProject%PerformanceAdHocTest --tests \"%scenario%\"",
                    "%baselines%",
                    """--warmups %warmups% --runs %runs% --checks %checks% --channel %channel% %flamegraphs% %additional.gradle.parameters%""",
                    os
                ) +
                    buildToolGradleParameters(isContinue = false) +
                    builtInRemoteBuildCacheNode.gradleParameters(os)
                ).joinToString(separator = " ")
        }
        removeSubstDirOnWindows(os)
        checkCleanM2(os)
    }
})

object AdHocPerformanceScenarioLinux : AdHocPerformanceScenario(Os.LINUX)
object AdHocPerformanceScenarioWindows : AdHocPerformanceScenario(Os.WINDOWS)
object AdHocPerformanceScenarioMacOS : AdHocPerformanceScenario(Os.MACOS)<|MERGE_RESOLUTION|>--- conflicted
+++ resolved
@@ -24,10 +24,6 @@
     artifactRules = individualPerformanceTestArtifactRules
 
     params {
-<<<<<<< HEAD
-        text("baselines", "defaults", display = ParameterDisplay.PROMPT, allowEmpty = false)
-        text("testProject", "", display = ParameterDisplay.PROMPT, allowEmpty = false)
-=======
         text(
             "baselines",
             "defaults",
@@ -42,7 +38,6 @@
             allowEmpty = false,
             description = "The test project to use. E.g. largeJavaMultiProject"
         )
->>>>>>> 2b46362f
         param("channel", "adhoc")
         param("checks", "all")
         text("runs", "10", display = ParameterDisplay.PROMPT, allowEmpty = false)
